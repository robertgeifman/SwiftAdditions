//
//  SwiftAdditionsTests.swift
//  SwiftAdditionsTests
//
//  Created by C.W. Betts on 8/22/14.
//  Copyright (c) 2014 C.W. Betts. All rights reserved.
//

import Foundation
import XCTest
@testable import SwiftAdditions

class SwiftAdditionsTests: XCTestCase {
	
	override func setUp() {
		super.setUp()
		// Put setup code here. This method is called before the invocation of each test method in the class.
	}
	
	override func tearDown() {
		// Put teardown code here. This method is called after the invocation of each test method in the class.
		super.tearDown()
	}
	
	func testByteOrder() {
		let bo = Int(OSHostByteOrder())
		var inferredBo: Int
		
		switch ByteOrder.current {
		case .big:
			inferredBo = OSBigEndian
			break
			
		case .little:
			inferredBo = OSLittleEndian
			break
			
		case .unknown:
			inferredBo = OSUnknownByteOrder
			break
		}
		XCTAssertEqual(inferredBo, bo)
	}
	
	func testNSUUIDTranslators() {
		let aUUID = NSUUID()
		let aCFUUID = aUUID.CFUUID
		let bUUID = NSUUID(CFUUID: aCFUUID)
		XCTAssertEqual(aUUID, bUUID)
	}
	
<<<<<<< HEAD
	func testUUIDTranslators() {
		let aUUID = UUID()
		let aCFUUID = aUUID.CFUUID
		let bUUID = UUID(CFUUID: aCFUUID)
		XCTAssertEqual(aUUID, bUUID)
=======
	func testSubStringFunction() {
		//Simple ASCII string: both representations should be the same
		var testString = "hi How are you today?"
		var subString = testString.substringWithLength(utf8: 10)
		var subString2 = testString.substringWithLength(utf16: 10)
		XCTAssertEqual(subString, subString2)
		
		//Emoji-heavy string. UTF-16 gets more than UTF-8
		testString = "hi 🙃🐱🦄  🌊🎮🎯🚵🏹"
		subString = testString.substringWithLength(utf8: 10)
		subString2 = testString.substringWithLength(utf16: 10)
		XCTAssertNotEqual(subString, subString2)

		//Simple, short non-ASCII string
		testString = "Olé"
		subString = testString.substringWithLength(utf8: 10)
		XCTAssertEqual(testString, subString)
		subString2 = testString.substringWithLength(utf16: 10)
		XCTAssertEqual(testString, subString2)
		XCTAssertEqual(subString2, subString)

		//bounds testing
		testString = "Résumé"
		subString = testString.substringWithLength(utf8: 6)
		subString2 = testString.substringWithLength(utf8: 7)
		XCTAssertEqual(subString2, subString)
		subString = testString.substringWithLength(utf16: 6)
		subString2 = testString.substringWithLength(utf16: 7)
		XCTAssertEqual(testString, subString2)
		XCTAssertEqual(subString, subString2)
>>>>>>> 4d956dfa
	}
}<|MERGE_RESOLUTION|>--- conflicted
+++ resolved
@@ -49,13 +49,13 @@
 		XCTAssertEqual(aUUID, bUUID)
 	}
 	
-<<<<<<< HEAD
 	func testUUIDTranslators() {
 		let aUUID = UUID()
 		let aCFUUID = aUUID.CFUUID
 		let bUUID = UUID(CFUUID: aCFUUID)
 		XCTAssertEqual(aUUID, bUUID)
-=======
+	}
+	
 	func testSubStringFunction() {
 		//Simple ASCII string: both representations should be the same
 		var testString = "hi How are you today?"
@@ -86,6 +86,5 @@
 		subString2 = testString.substringWithLength(utf16: 7)
 		XCTAssertEqual(testString, subString2)
 		XCTAssertEqual(subString, subString2)
->>>>>>> 4d956dfa
 	}
 }