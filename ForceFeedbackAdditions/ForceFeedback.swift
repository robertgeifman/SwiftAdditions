//
//  ForceFeedback.swift
//  SwiftAdditions
//
//  Created by C.W. Betts on 10/20/14.
//  Copyright (c) 2014 C.W. Betts. All rights reserved.
//

import CoreFoundation
import Foundation
import ForceFeedback
import SwiftAdditions

public enum ForceFeedbackResult: HRESULT {
	case OK = 0
	case False = 1
	case DownloadSkipped = 3
	case EffectRestarted = 4
	case Truncated = 8
	case TruncatedAndRestarted = 12
	case InvalidParam = -2147483645
	case NoInterface = -2147483644
	case Generic = -2147483640
	case OutOfMemory = -2147483646
	case Unsupported = -2147483647
	case DeviceFull = -2147220991
	case MoreData = -2147220990
	case NotDownloaded = -2147220989
	case HasEffects = -2147220988
	case IncompleteEffect = -2147220986
	case EffectPlaying = -2147220984
	case Unplugged = -2147220983
	// MARK: Mac OS X-specific
	case InvalidDownloadID = -2147220736
	case DevicePaused = -2147220735
	case Internal = -2147220734
	case EffectTypeMismatch = -2147220733
	case UnsupportedAxis = -2147220732
	case NotInitialized = -2147220731
	case DeviceReleased = -2147220729
	case EffectTypeNotSupported = -2147220730
	private static func fromHResult(inResult: HRESULT) -> ForceFeedbackResult {
		if let unwrapped = ForceFeedbackResult(rawValue: inResult) {
			return unwrapped
		} else {
			if inResult > 0 {
				return .OK
			} else {
				return .Generic
			}
		}
	}
	
	public var isSuccess: Bool {
		return rawValue >= 0
	}
	
	public var isFailure: Bool {
		return rawValue < 0
	}
}

extension FFCONSTANTFORCE {
	public var magnitude: Int32 {
		get {
			return lMagnitude
		}
		set {
			lMagnitude = newValue
		}
	}
}

extension FFRAMPFORCE {
	public var start: Int32 {
		get {
			return lStart
		}
		set {
			lStart = newValue
		}
	}
	
	public var end: Int32 {
		get {
			return lEnd
		}
		set {
			lEnd = newValue
		}
	}
}

extension FFEFFECT {
	// MARK: More name-friendly getters/setters
	public var size: UInt32 {
		get {
			return dwSize
		}
		set {
			dwSize = newValue
		}
	}
	
	public var flags: UInt32 {
		get {
			return dwFlags
		}
		set {
			dwFlags = newValue
		}
	}
	
	public var duration: UInt32 {
		get {
			return dwDuration
		}
		set {
			dwDuration = newValue
		}
	}
	
	public var samplePeriod: UInt32 {
		get {
			return dwSamplePeriod;
		}
		set {
			dwSamplePeriod = newValue
		}
	}
	
	public var gain: UInt32 {
		get {
			return dwGain
		}
		set {
			dwGain = newValue
		}
	}
	
	public var triggerButton: UInt32 {
		get {
			return dwTriggerButton
		}
		set {
			dwTriggerButton = newValue
		}
	}
	
	public var typeSpecificParams: (size: UInt32, value: UnsafeMutablePointer<Void>) {
		get {
			return (cbTypeSpecificParams, lpvTypeSpecificParams)
		}
		set {
			(cbTypeSpecificParams, lpvTypeSpecificParams) = newValue
		}
	}
	
	public var envelope: PFFENVELOPE {
		get {
			return lpEnvelope
		}
		set {
			lpEnvelope = newValue
		}
	}
	
	public var axes: [UInt32] {
		var retAxes = [UInt32]()
		for i in 0..<cAxes {
			retAxes.append(rgdwAxes[Int(i)])
		}
		
		return retAxes
	}
	
	public var startDelay: UInt32 {
		get {
			return dwStartDelay
		}
		set {
			dwStartDelay = newValue
		}
	}
}

extension FFENVELOPE {
	public var size: UInt32 {
		get {
			return dwSize
		}
		set {
			dwSize = newValue
		}
	}
	
	public var attack: (level: UInt32, time: UInt32) {
		get {
			return (dwAttackLevel, dwAttackTime)
		}
		set {
			(dwAttackLevel, dwAttackTime) = newValue
		}
	}
	
	public var attackLevel: UInt32 {
		get {
			return dwAttackLevel
		}
		set {
			dwAttackLevel = newValue
		}
	}
	
	public var attackTime: UInt32 {
		get {
			return dwAttackTime
		}
		set {
			dwAttackTime = newValue
		}
	}
	
	public var fade: (level: UInt32, time: UInt32) {
		get {
			return (dwFadeLevel, dwFadeTime)
		}
		set {
			(dwFadeLevel, dwFadeTime) = newValue
		}
	}
	
	public var fadeLevel: UInt32 {
		get {
			return dwFadeLevel
		}
		set {
			dwFadeLevel = newValue
		}
	}
	
	public var fadeTime: UInt32 {
		get {
			return dwFadeTime
		}
		set {
			dwFadeTime = newValue
		}
	}
}

extension FFCONDITION {
	public var offset: Int32 {
		get {
			return lOffset
		}
		set {
			lOffset = newValue
		}
	}
	
	public var coefficients: (positive: Int32, negative: Int32) {
		get {
			return (lPositiveCoefficient, lNegativeCoefficient)
		}
		set {
			(lPositiveCoefficient, lNegativeCoefficient) = newValue
		}
	}
	
	public var saturation: (positive: UInt32, negative: UInt32) {
		get {
			return (dwPositiveSaturation, dwNegativeSaturation)
		}
		set {
			(dwPositiveSaturation, dwNegativeSaturation) = newValue
		}
	}
	
	public var deadBand: Int32 {
		get {
			return lDeadBand
		}
		set {
			lDeadBand = newValue
		}
	}
}

extension FFCUSTOMFORCE {
	public var samplePeriod: UInt32 {
		get {
			return dwSamplePeriod
		}
		set {
			dwSamplePeriod = newValue
		}
	}
	
	/// Returns true if the data sent in is valid
	public mutating func setData(channels channels: UInt32, samples: UInt32, forceData: LPLONG) -> Bool {
		if channels == 1 {
			cChannels = channels
			cSamples = samples
			rglForceData = forceData
			return true
		} else if channels == 0 {
			cChannels = channels
			cSamples = samples
			rglForceData = forceData
			return true
		} else if (samples % channels) == 0 {
			cChannels = channels
			cSamples = samples
			rglForceData = forceData
			return true
		}
		
		return false
	}
}

extension FFPERIODIC {
	public var magnitude: UInt32 {
		get {
			return dwMagnitude
		}
		set {
			dwMagnitude = newValue
		}
	}
	
	public var offset: Int32 {
		get {
			return lOffset
		}
		set {
			lOffset = newValue
		}
	}
	
	public var phase: UInt32 {
		get {
			return dwPhase
		}
		set {
			dwPhase = newValue
		}
	}
	
	public var period: UInt32 {
		get {
			return dwPeriod
		}
		set {
			dwPeriod = newValue
		}
	}
}

extension FFEFFESCAPE {
	public var bufferIn: (size: UInt32, data: UnsafeMutablePointer<Void>) {
		get {
			return (cbInBuffer, lpvInBuffer)
		}
		set {
			(cbInBuffer, lpvInBuffer) = newValue
		}
	}
	
	public var bufferOut: (size: UInt32, data: UnsafeMutablePointer<Void>) {
		get {
			return (cbOutBuffer, lpvOutBuffer)
		}
		set {
			(cbOutBuffer, lpvOutBuffer) = newValue
		}
	}
	
	public var command: UInt32 {
		get {
			return dwCommand
		}
		set {
			dwCommand = newValue
		}
	}
}

// TODO: put these in an enum, or struct, or something...
public let ForceFeedbackOffsetX : UInt8 = 0
public let ForceFeedbackOffsetY : UInt8 = 4
public let ForceFeedbackOffsetZ : UInt8 = 8
public let ForceFeedbackOffsetRX : UInt8 = 12
public let ForceFeedbackOffsetRY : UInt8 = 16
public let ForceFeedbackOffsetRZ : UInt8 = 20

public func ForceFeedbackOffsetSlider(n: UInt8) -> UInt8 {
	return UInt8(24 + Int(n) * sizeof(LONG))
}

public func ForceFeedbackOffsetPOV(n: UInt8) -> UInt8 {
	return UInt8(32 + Int(n) * sizeof(DWORD))
}

public func ForceFeedbackOffsetButton(n: UInt8) -> UInt8 {
	return (48 + (n))
}

extension FFCAPABILITIES {
	public struct EffectTypes : OptionSetType {
		public let rawValue: UInt32
		private init(_ value: UInt32) { self.rawValue = value }
		public init(rawValue value: UInt32) { self.rawValue = value }
		
		public static let ConstantForce	= EffectTypes(1 << 0)
		public static let RampForce		= EffectTypes(1 << 1)
		public static let Square		= EffectTypes(1 << 2)
		public static let Sine			= EffectTypes(1 << 3)
		public static let Triangle		= EffectTypes(1 << 4)
		public static let SawtoothUp	= EffectTypes(1 << 5)
		public static let SawtoothDown	= EffectTypes(1 << 6)
		public static let Spring		= EffectTypes(1 << 7)
		public static let Damper		= EffectTypes(1 << 8)
		public static let Inertia		= EffectTypes(1 << 9)
		public static let Friction		= EffectTypes(1 << 10)
		public static let CustomForce	= EffectTypes(1 << 11)
	}
	
	public struct EffectSubtypes : OptionSetType {
		public let rawValue: UInt32
		private init(_ value: UInt32) { self.rawValue = value }
		public init(rawValue value: UInt32) { self.rawValue = value }
		
		public static let Kinesthetic	= EffectSubtypes(1 << 0)
		public static let Vibration		= EffectSubtypes(1 << 1)
	}
	
	public var axes: [UInt8] {
		var axesArray: [UInt8] = getArrayFromMirror(reflect(ffAxes))
		
		return [UInt8](axesArray[0..<min(Int(numFfAxes), axesArray.count)])
	}
	
	public var supportedEffectTypes: EffectTypes {
		return EffectTypes(supportedEffects)
	}
	
	public var emulatedEffectTypes: EffectTypes {
		return EffectTypes(emulatedEffects)
	}
	
	public var effectSubType: EffectSubtypes {
		return EffectSubtypes(subType)
	}
}

public struct ForceFeedbackCoordinateSystem : OptionSetType {
	public let rawValue: UInt32
	private init(_ value: UInt32) { self.rawValue = value }
	public init(rawValue value: UInt32) { self.rawValue = value }
	
	public static let Cartesian	= ForceFeedbackCoordinateSystem(0x10)
	public static let Polar		= ForceFeedbackCoordinateSystem(0x20)
	public static let Spherical	= ForceFeedbackCoordinateSystem(0x40)
}

public final class ForceFeedbackDevice {
	private let rawDevice: FFDeviceObjectReference
	public private(set) var lastReturnValue: ForceFeedbackResult = .OK
	
	public enum Property: UInt32 {
		case Gain = 1
		case Autocenter = 3
	}
	
	public struct Command : OptionSetType {
		public let rawValue: UInt32
		private init(_ value: UInt32) { self.rawValue = value }
		public init(rawValue value: UInt32) { self.rawValue = value }
		
		public static let Reset				= Command(1 << 0)
		public static let StopAll			= Command(1 << 1)
		public static let Pause				= Command(1 << 2)
		public static let Continue			= Command(1 << 3)
		public static let SetActuatorsOn	= Command(1 << 4)
		public static let SetActuatorsOff	= Command(1 << 5)
	}
	
	public struct State : OptionSetType {
		public let rawValue: UInt32
		private init(_ value: UInt32) { self.rawValue = value }
		public init(rawValue value: UInt32) { self.rawValue = value }
		
		public static let Empty		= State(1 << 0)
		public static let Stopped	= State(1 << 1)
		public static let Paused	= State(1 << 2)
		
		public static let ActuatorsOn		= State(1 << 4)
		public static let ActuatorsOff		= State(1 << 5)
		public static let PowerOn			= State(1 << 6)
		public static let PowerOff			= State(1 << 7)
		public static let SafetySwitchOn	= State(1 << 8)
		public static let SafetySwitchOff	= State(1 << 9)
		public static let UserSwitchOn		= State(1 << 10)
		public static let UserSwitchOff		= State(1 << 11)
		public static let DeviceLost		= State(0x80000000)
	}
	
	public class var infinite: UInt32 {
		return 0xFFFFFFFF
	}
	
	public class var degrees: Int {
		return 100
	}
	
	public class var nominalMax: Int {
		return 10000
	}
	
	public class var seconds: Int {
		return 1000000
	}
	
	public init?(device: io_service_t) {
		var tmpDevice: FFDeviceObjectReference = nil
		let iErr = FFCreateDevice(device, &tmpDevice)
		if iErr > -1 {
			rawDevice = tmpDevice
		} else {
			rawDevice = nil
			return nil
		}
	}
	
	/// Returns true if device is capable of Force feedback.
	/// Returns false if it isn't.
	/// Returns nil if there was an error.
	public class func deviceIsForceFeedback(device: io_service_t) -> Bool? {
		let iErr = FFIsForceFeedback(device)
		if iErr >= 0 {
			return true
		} else if iErr == ForceFeedbackResult.NoInterface.rawValue {
			return false
		} else {
			return nil
		}
	}
	
	public func sendEscape(inout theEscape: FFEFFESCAPE) -> ForceFeedbackResult {
		let aReturn = ForceFeedbackResult.fromHResult(FFDeviceEscape(rawDevice, &theEscape))
		lastReturnValue = aReturn
		return aReturn
	}
	
	public func sendEscape(command command: DWORD, inData: NSData) -> ForceFeedbackResult {
		let curDataSize = inData.length
		var tmpMutBytes = malloc(curDataSize)
		memcpy(&tmpMutBytes, inData.bytes, curDataSize)
		var ourEscape = FFEFFESCAPE(dwSize: DWORD(sizeof(FFEFFESCAPE)), dwCommand: command, lpvInBuffer: tmpMutBytes, cbInBuffer: DWORD(curDataSize), lpvOutBuffer: nil, cbOutBuffer: 0)
		
		let toRet = sendEscape(&ourEscape)
		lastReturnValue = toRet
		
		free(tmpMutBytes)
		
		return toRet
	}
	
	public func sendEscape(command command: DWORD, inData: NSData, inout outDataLength: Int) -> (result: ForceFeedbackResult, outData: NSData) {
		if let ourMutableData = NSMutableData(length: outDataLength) {
			let curDataSize = inData.length
			var tmpMutBytes = malloc(curDataSize)
			memcpy(&tmpMutBytes, inData.bytes, curDataSize)
			var ourEscape = FFEFFESCAPE(dwSize: DWORD(sizeof(FFEFFESCAPE)), dwCommand: command, lpvInBuffer: tmpMutBytes, cbInBuffer: DWORD(curDataSize), lpvOutBuffer: ourMutableData.mutableBytes, cbOutBuffer: DWORD(outDataLength))
			
			let toRet = sendEscape(&ourEscape)
			
			free(tmpMutBytes)
			ourMutableData.length = Int(ourEscape.cbOutBuffer)
			lastReturnValue = toRet
			
			return (toRet, NSData(data: ourMutableData))
		} else {
			lastReturnValue = .OutOfMemory
			return (.OutOfMemory, NSData())
		}
	}
	
	public var state: State {
		var ourState: FFState = 0
		let errVal = ForceFeedbackResult.fromHResult(FFDeviceGetForceFeedbackState(rawDevice, &ourState))
		lastReturnValue = errVal
		if lastReturnValue.isSuccess {
			return State(ourState)
		} else {
			return State(0)
		}
	}
	
	public func sendCommand(command: Command) -> ForceFeedbackResult {
		let iErr = ForceFeedbackResult.fromHResult(FFDeviceSendForceFeedbackCommand(rawDevice, command.rawValue))
		lastReturnValue = iErr
		return iErr
	}
	
	/// Calls getProperty/setProperty, which may return failure info.
	/// Use lastReturnValue to check if the getter/setter were successful.
	public var autocenter: Bool {
		get {
			var theVal: UInt32 = 0
			let iErr = getProperty(.Autocenter, value: &theVal, valueSize: IOByteCount(sizeof(UInt32)))
			lastReturnValue = iErr
			return theVal != 0
		}
		set {
			var theVal: UInt32 = newValue == true ? 1 : 0
			lastReturnValue = setProperty(.Autocenter, value: &theVal)
		}
	}
	
	/// Calls getProperty/setProperty, which may return failure info.
	/// Use lastReturnValue to check if the getter/setter were successful.
	public var gain: UInt32 {
		get {
			var theVal: UInt32 = 0
<<<<<<< HEAD
			let iErr = getProperty(.Gain, value: &theVal, valueSize: IOByteCount(sizeof(UInt32.Type)))
=======
			var iErr = getProperty(.Gain, value: &theVal, valueSize: IOByteCount(sizeof(UInt32)))
>>>>>>> 6b836ddd
			lastReturnValue = iErr
			return theVal
		}
		set {
			var theVal = newValue
			lastReturnValue = setProperty(.Gain, value: &theVal)
		}
	}
	
	/// Function is unimplemented in version 1.0 of Apple's FF API.
	public func setCooperativeLevel(taskIdentifier: UnsafeMutablePointer<Void>, flags: CooperativeLevel) -> ForceFeedbackResult {
		let iErr = ForceFeedbackResult.fromHResult(FFDeviceSetCooperativeLevel(rawDevice, taskIdentifier, flags.rawValue))
		lastReturnValue = iErr
		return iErr
	}
	
	public func setProperty(property: Property, value: UnsafeMutablePointer<Void>) -> ForceFeedbackResult {
		let iErr = ForceFeedbackResult.fromHResult(FFDeviceSetForceFeedbackProperty(rawDevice, property.rawValue, value))
		lastReturnValue = iErr
		return iErr
	}
	
	public func getProperty(property: Property, value: UnsafeMutablePointer<Void>, valueSize: IOByteCount) -> ForceFeedbackResult {
		let iErr = ForceFeedbackResult.fromHResult(FFDeviceGetForceFeedbackProperty(rawDevice, property.rawValue, value, valueSize))
		lastReturnValue = iErr
		return iErr
	}
	
	public func setProperty(property: UInt32, value: UnsafeMutablePointer<Void>) -> ForceFeedbackResult {
		let iErr = ForceFeedbackResult.fromHResult(FFDeviceSetForceFeedbackProperty(rawDevice, property, value))
		lastReturnValue = iErr
		return iErr
	}
	
	public func getProperty(property: UInt32, value: UnsafeMutablePointer<Void>, valueSize: IOByteCount) -> ForceFeedbackResult {
		let iErr = ForceFeedbackResult.fromHResult(FFDeviceGetForceFeedbackProperty(rawDevice, property, value, valueSize))
		lastReturnValue = iErr
		return iErr
	}
	
	deinit {
		if rawDevice != nil {
			FFReleaseDevice(rawDevice)
		}
	}
	
	public struct CooperativeLevel : OptionSetType {
		public let rawValue: UInt32
		private init(_ value: UInt32) { self.rawValue = value }
		public init(rawValue value: UInt32) { self.rawValue = value }
		
		public static let Exclusive		= CooperativeLevel(1 << 0)
		public static let NonExclusive	= CooperativeLevel(1 << 1)
		public static let Foreground	= CooperativeLevel(1 << 2)
		public static let Background	= CooperativeLevel(1 << 3)
	}
}

public final class ForceFeedbackEffect {
	private let rawEffect: FFEffectObjectReference
	public let deviceReference: ForceFeedbackDevice
	
	public struct EffectStart : OptionSetType {
		public let rawValue: UInt32
		private init(_ value: UInt32) { self.rawValue = value }
		public init(rawValue value: UInt32) { self.rawValue = value }
		
		public static let Solo			= EffectStart(0x01)
		public static let NoDownload	= EffectStart(0x80000000)
	}
	
	public enum EffectType {
		case ConstantForce
		case RampForce
		case Square
		case Sine
		case Triangle
		case SawtoothUp
		case SawtoothDown
		case Spring
		case Damper
		case Inertia
		case Friction
		case Custom
		
		public init?(UUID: CFUUID) {
			if CFEqual(UUID, ForceFeedbackEffect.ConstantForce) {
				self = .ConstantForce
			} else if CFEqual(UUID, ForceFeedbackEffect.RampForce) {
				self = .RampForce
			} else if CFEqual(UUID, ForceFeedbackEffect.Square) {
				self = .Square
			} else if CFEqual(UUID, ForceFeedbackEffect.Sine) {
				self = .Sine
			} else if CFEqual(UUID, ForceFeedbackEffect.Triangle) {
				self = .Triangle
			} else if CFEqual(UUID, ForceFeedbackEffect.SawtoothUp) {
				self = .SawtoothUp
			} else if CFEqual(UUID, ForceFeedbackEffect.SawtoothDown) {
				self = .SawtoothDown
			} else if CFEqual(UUID, ForceFeedbackEffect.Spring) {
				self = .Spring
			} else if CFEqual(UUID, ForceFeedbackEffect.Damper) {
				self = .Damper
			} else if CFEqual(UUID, ForceFeedbackEffect.Inertia) {
				self = .Inertia
			} else if CFEqual(UUID, ForceFeedbackEffect.Friction) {
				self = .Friction
			} else if CFEqual(UUID, ForceFeedbackEffect.CustomForce) {
				self = .Custom
			} else {
				return nil
			}
		}
		
		public var UUIDValue: CFUUID {
			switch self {
			case .ConstantForce:
				return ForceFeedbackEffect.ConstantForce
				
			case .RampForce:
				return ForceFeedbackEffect.RampForce
				
			case .Square:
				return ForceFeedbackEffect.Square
				
			case .Sine:
				return ForceFeedbackEffect.Sine
				
			case .Triangle:
				return ForceFeedbackEffect.Triangle
				
			case .SawtoothUp:
				return ForceFeedbackEffect.SawtoothUp

			case .SawtoothDown:
				return ForceFeedbackEffect.SawtoothDown

			case .Spring:
				return ForceFeedbackEffect.Spring

			case .Damper:
				return ForceFeedbackEffect.Damper

			case .Inertia:
				return ForceFeedbackEffect.Inertia
				
			case .Friction:
				return ForceFeedbackEffect.Friction

			case .Custom:
				return ForceFeedbackEffect.CustomForce
			}
		}
	}
	
	/// E559C460-C5CD-11D6-8A1C-00039353BD00
	/// UUID for a constant force effect type
	public static let ConstantForce: CFUUID = CFUUIDGetConstantUUIDWithBytes(kCFAllocatorDefault,
			0xE5, 0x59, 0xC4, 0x60, 0xC5, 0xCD, 0x11, 0xD6,
			0x8A, 0x1C, 0x00, 0x03, 0x93, 0x53, 0xBD, 0x00)
	
	/// E559C461-C5CD-11D6-8A1C-00039353BD00
	/// UUID for a ramp force effect type
	public static let RampForce: CFUUID = CFUUIDGetConstantUUIDWithBytes(kCFAllocatorDefault,
			0xE5, 0x59, 0xC4, 0x61, 0xC5, 0xCD, 0x11, 0xD6,
			0x8A, 0x1C, 0x00, 0x03, 0x93, 0x53, 0xBD, 0x00)
	
	/// E559C462-C5CD-11D6-8A1C-00039353BD00
	/// UUID for a square wave effect type
	public static let Square: CFUUID = CFUUIDGetConstantUUIDWithBytes(kCFAllocatorDefault,
			0xE5, 0x59, 0xC4, 0x62, 0xC5, 0xCD, 0x11, 0xD6,
			0x8A, 0x1C, 0x00, 0x03, 0x93, 0x53, 0xBD, 0x00)
	
	/// E559C463-C5CD-11D6-8A1C-00039353BD00
	/// UUID for a sine wave effect type
	public static let Sine: CFUUID = CFUUIDGetConstantUUIDWithBytes(kCFAllocatorDefault,
			0xE5, 0x59, 0xC4, 0x63, 0xC5, 0xCD, 0x11, 0xD6,
			0x8A, 0x1C, 0x00, 0x03, 0x93, 0x53, 0xBD, 0x00)
	
	/// E559C464-C5CD-11D6-8A1C-00039353BD00
	/// UUID for a triangle wave effect type
	public static let Triangle: CFUUID = CFUUIDGetConstantUUIDWithBytes(kCFAllocatorDefault,
			0xE5, 0x59, 0xC4, 0x64, 0xC5, 0xCD, 0x11, 0xD6,
			0x8A, 0x1C, 0x00, 0x03, 0x93, 0x53, 0xBD, 0x00)
	
	/// E559C465-C5CD-11D6-8A1C-00039353BD00
	/// UUID for a upwards sawtooth wave effect type
	public static let SawtoothUp: CFUUID = CFUUIDGetConstantUUIDWithBytes(kCFAllocatorDefault,
			0xE5, 0x59, 0xC4, 0x65, 0xC5, 0xCD, 0x11, 0xD6,
			0x8A, 0x1C, 0x00, 0x03, 0x93, 0x53, 0xBD, 0x00)
	
	/// E559C466-C5CD-11D6-8A1C-00039353BD00
	/// UUID for a downwards sawtooth wave effect type
	public static let SawtoothDown: CFUUID = CFUUIDGetConstantUUIDWithBytes(kCFAllocatorDefault,
			0xE5, 0x59, 0xC4, 0x66, 0xC5, 0xCD, 0x11, 0xD6,
			0x8A, 0x1C, 0x00, 0x03, 0x93, 0x53, 0xBD, 0x00)
	
	/// E559C467-C5CD-11D6-8A1C-00039353BD00
	/// UUID for a spring effect type
	public static let Spring: CFUUID = CFUUIDGetConstantUUIDWithBytes(kCFAllocatorDefault,
			0xE5, 0x59, 0xC4, 0x67, 0xC5, 0xCD, 0x11, 0xD6,
			0x8A, 0x1C, 0x00, 0x03, 0x93, 0x53, 0xBD, 0x00)
	
	/// E559C468-C5CD-11D6-8A1C-00039353BD00
	/// UUID for a damper effect type
	public static let Damper: CFUUID = CFUUIDGetConstantUUIDWithBytes(kCFAllocatorDefault,
			0xE5, 0x59, 0xC4, 0x68, 0xC5, 0xCD, 0x11, 0xD6,
			0x8A, 0x1C, 0x00, 0x03, 0x93, 0x53, 0xBD, 0x00)
	
	/// E559C469-C5CD-11D6-8A1C-00039353BD00
	/// UUID for an inertia effect type
	public static let Inertia: CFUUID = CFUUIDGetConstantUUIDWithBytes(kCFAllocatorDefault,
			0xE5, 0x59, 0xC4, 0x69, 0xC5, 0xCD, 0x11, 0xD6,
			0x8A, 0x1C, 0x00, 0x03, 0x93, 0x53, 0xBD, 0x00)
	
	/// E559C46A-C5CD-11D6-8A1C-00039353BD00
	/// UUID for a friction effect type
	public static let Friction: CFUUID = CFUUIDGetConstantUUIDWithBytes(kCFAllocatorDefault,
			0xE5, 0x59, 0xC4, 0x6A, 0xC5, 0xCD, 0x11, 0xD6,
			0x8A, 0x1C, 0x00, 0x03, 0x93, 0x53, 0xBD, 0x00)
	
	/// E559C46B-C5CD-11D6-8A1C-00039353BD00
	/// UUID for a custom force effect type
	public static let CustomForce: CFUUID = CFUUIDGetConstantUUIDWithBytes(kCFAllocatorDefault,
			0xE5, 0x59, 0xC4, 0x6B, 0xC5, 0xCD, 0x11, 0xD6,
			0x8A, 0x1C, 0x00, 0x03, 0x93, 0x53, 0xBD, 0x00)
	
	public convenience init?(device: ForceFeedbackDevice, UUID: NSUUID, inout effectDefinition: FFEFFECT) {
		let ourUUID = UUID.cfUUID
		
		self.init(device: device, UUID: ourUUID, effectDefinition: &effectDefinition)
	}
	
	public convenience init?(device: ForceFeedbackDevice, effect: EffectType, inout effectDefinition: FFEFFECT) {
		let ourUUID = effect.UUIDValue
		
		self.init(device: device, UUID: ourUUID, effectDefinition: &effectDefinition)
	}
	
	public init?(device: ForceFeedbackDevice, UUID: CFUUID, inout effectDefinition: FFEFFECT) {
		deviceReference = device
		var tmpEffect: FFEffectObjectReference = nil
		let iErr = FFDeviceCreateEffect(device.rawDevice, UUID, &effectDefinition, &tmpEffect)
		if iErr >= 0 {
			rawEffect = tmpEffect
		} else {
			rawEffect = nil
			return nil
		}
	}
	
	public func start(iterations: UInt32 = 1, flags: EffectStart = EffectStart.Solo) -> ForceFeedbackResult {
		return ForceFeedbackResult.fromHResult(FFEffectStart(rawEffect, iterations, flags.rawValue))
	}
	
	public func stop() -> ForceFeedbackResult {
		return ForceFeedbackResult.fromHResult(FFEffectStop(rawEffect))
	}
	
	public func download() -> ForceFeedbackResult {
		return ForceFeedbackResult.fromHResult(FFEffectDownload(rawEffect))
	}
	
	public func getParameters(inout effect: FFEFFECT, flags: EffectParamater) -> ForceFeedbackResult {
		return ForceFeedbackResult.fromHResult(FFEffectGetParameters(rawEffect, &effect, flags.rawValue))
	}
	
	public func setParameters(inout effect: FFEFFECT, flags: EffectParamater) -> ForceFeedbackResult {
		return ForceFeedbackResult.fromHResult(FFEffectSetParameters(rawEffect, &effect, flags.rawValue))
	}
	
	//func FFEffectGetEffectStatus(effectReference: FFEffectObjectReference, pFlags: UnsafeMutablePointer<FFEffectStatusFlag>) -> HRESULT
	///- returns: A `Status` bit mask, or `nil` on error.
	public var status: Status? {
		var statFlag: FFEffectStatusFlag = 0
		let retVal = FFEffectGetEffectStatus(rawEffect, &statFlag)
		if retVal == 0 {
			return Status(statFlag)
		} else {
			return nil
		}
	}
	
	deinit {
		if rawEffect != nil {
			FFDeviceReleaseEffect(deviceReference.rawDevice, rawEffect)
		}
	}
	
	public struct Status : OptionSetType {
		public let rawValue: UInt32
		private init(_ value: UInt32) { self.rawValue = value }
		public init(rawValue value: UInt32) { self.rawValue = value }
		
		public static let NotPlaying	= Status(0)
		public static let Playing		= Status(1 << 0)
		public static let Emulated		= Status(1 << 1)
	}
	
	public struct EffectParamater : OptionSetType {
		public let rawValue: UInt32
		private init(_ value: UInt32) { self.rawValue = value }
		public init(rawValue value: UInt32) { self.rawValue = value }
		
		public static let Duration					= EffectParamater(1 << 0)
		public static let SamplePeriod				= EffectParamater(1 << 1)
		public static let Gain						= EffectParamater(1 << 2)
		public static let TriggerButton				= EffectParamater(1 << 3)
		public static let TriggerRepeatInterval		= EffectParamater(1 << 4)
		public static let Axes						= EffectParamater(1 << 5)
		public static let Direction					= EffectParamater(1 << 6)
		public static let Envelope					= EffectParamater(1 << 7)
		public static let TypeSpecificParamaters	= EffectParamater(1 << 8)
		public static let StartDelay				= EffectParamater(1 << 9)
		
		public static let AllParamaters		= EffectParamater(0x000003FF)
		
		public static let Start			= EffectParamater(0x20000000)
		public static let NoRestart		= EffectParamater(0x40000000)
		public static let NoDownload	= EffectParamater(0x80000000)
		public static let NoTrigger		= EffectParamater(0xFFFFFFFF)
	}
}<|MERGE_RESOLUTION|>--- conflicted
+++ resolved
@@ -625,11 +625,7 @@
 	public var gain: UInt32 {
 		get {
 			var theVal: UInt32 = 0
-<<<<<<< HEAD
-			let iErr = getProperty(.Gain, value: &theVal, valueSize: IOByteCount(sizeof(UInt32.Type)))
-=======
-			var iErr = getProperty(.Gain, value: &theVal, valueSize: IOByteCount(sizeof(UInt32)))
->>>>>>> 6b836ddd
+			let iErr = getProperty(.Gain, value: &theVal, valueSize: IOByteCount(sizeof(UInt32)))
 			lastReturnValue = iErr
 			return theVal
 		}
